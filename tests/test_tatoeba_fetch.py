import importlib
import json
import sys
import types
from typing import Any, Dict, List, Optional


def _install_stub_dependencies() -> None:
    if "rich.console" not in sys.modules:
        console_module = types.ModuleType("rich.console")

        class _Console:
            def __init__(self, *args: Any, **kwargs: Any) -> None:
                return None

            def print(self, *args: Any, **kwargs: Any) -> None:
                return None

            def log(self, *args: Any, **kwargs: Any) -> None:
                return None

        console_module.Console = _Console  # type: ignore[attr-defined]
        sys.modules["rich.console"] = console_module

    if "rich.progress" not in sys.modules:
        progress_module = types.ModuleType("rich.progress")

        class _StubComponent:
            def __init__(self, *args: Any, **kwargs: Any) -> None:
                return None

        class _Progress:
            def __init__(self, *args: Any, **kwargs: Any) -> None:
                return None

            def __enter__(self) -> "_Progress":
                return self

            def __exit__(self, *args: Any) -> bool:
                return False

            def add_task(self, *args: Any, **kwargs: Any) -> int:
                return 0

            def update(self, *args: Any, **kwargs: Any) -> None:
                return None

            def stop(self) -> None:
                return None

        progress_module.Progress = _Progress  # type: ignore[attr-defined]
        progress_module.SpinnerColumn = _StubComponent  # type: ignore[attr-defined]
        progress_module.TextColumn = _StubComponent  # type: ignore[attr-defined]
        progress_module.BarColumn = _StubComponent  # type: ignore[attr-defined]
        progress_module.TimeElapsedColumn = _StubComponent  # type: ignore[attr-defined]
        progress_module.TimeRemainingColumn = _StubComponent  # type: ignore[attr-defined]
        sys.modules["rich.progress"] = progress_module

    if "rich.table" not in sys.modules:
        table_module = types.ModuleType("rich.table")

        class _Table:
            def __init__(self, *args: Any, **kwargs: Any) -> None:
                return None

            def add_column(self, *args: Any, **kwargs: Any) -> None:
                return None

            def add_row(self, *args: Any, **kwargs: Any) -> None:
                return None

        table_module.Table = _Table  # type: ignore[attr-defined]
        sys.modules["rich.table"] = table_module

    if "slugify" not in sys.modules:
        slugify_module = types.ModuleType("slugify")
        slugify_module.__spec__ = importlib.util.spec_from_loader("slugify", loader=None)

        def _slugify(value: str) -> str:
            return value

        slugify_module.slugify = _slugify  # type: ignore[attr-defined]
        sys.modules["slugify"] = slugify_module

    if "genanki" not in sys.modules:
        genanki_module = types.ModuleType("genanki")
        genanki_module.__spec__ = importlib.util.spec_from_loader("genanki", loader=None)

        class _StubGenanki:
            def __init__(self, *args: Any, **kwargs: Any) -> None:
                return None

        genanki_module.Package = _StubGenanki  # type: ignore[attr-defined]
        genanki_module.Note = _StubGenanki  # type: ignore[attr-defined]
        genanki_module.Model = _StubGenanki  # type: ignore[attr-defined]
        genanki_module.Deck = _StubGenanki  # type: ignore[attr-defined]
        sys.modules["genanki"] = genanki_module

    if "unidecode" not in sys.modules:
        unidecode_module = types.ModuleType("unidecode")
        unidecode_module.__spec__ = importlib.util.spec_from_loader("unidecode", loader=None)

        def _unidecode(value: Any) -> str:
            return str(value)

        unidecode_module.unidecode = _unidecode  # type: ignore[attr-defined]
        sys.modules["unidecode"] = unidecode_module


_install_stub_dependencies()

import pytest

import anki_deck_builder
from anki_deck_builder import fetch_tatoeba_example


class DummyResponse:
    def __init__(self, payload: Dict[str, Any]):
        self._payload = payload
        self.text = json.dumps(payload)

    def raise_for_status(self) -> None:
        return None

    def json(self) -> Dict[str, Any]:
        return self._payload


def _mocked_get_factory(responses: List[Dict[str, Any]], call_recorder: List[Dict[str, Any]]):
    def _mocked_get(url: str, params: Dict[str, Any], headers: Dict[str, Any], timeout: int):
        call_recorder.append(dict(params))
        index = len(call_recorder) - 1
        payload = responses[min(index, len(responses) - 1)]
        return DummyResponse(payload)

    return _mocked_get


def test_fetch_tatoeba_prefers_native_and_longest(monkeypatch):
    calls: List[Dict[str, Any]] = []
    responses = [
        {
            "results": [
                {
                    "text": "短い",  # len without whitespace: 2
                    "translations": [{"lang": "eng", "text": "short"}],
                },
                {
                    "text": "これは 長い 文",  # len without whitespace: 6
                    "translations": [{"lang": "eng", "text": "long"}],
                },
            ]
        },
        {"results": []},
        {"results": []},
    ]

    mock_requests = types.SimpleNamespace(get=_mocked_get_factory(responses, calls))
    monkeypatch.setattr(anki_deck_builder, "requests", mock_requests)

    jp, en = fetch_tatoeba_example("猫")
    assert (jp, en) == ("これは 長い 文", "long")
    assert len(calls) == 3
    assert calls[0].get("native") == "yes"


def test_fetch_tatoeba_falls_back_without_native(monkeypatch):
    calls: List[Dict[str, Any]] = []
    responses = [
        {
            "results": [
                {
                    "text": "ネイティブのみ",
                    "translations": [{"lang": "fra", "text": "français"}],
                }
            ]
        },
        {"results": []},
        {
            "results": [
                {
                    "text": "短い",  # len 2
                    "translations": [[{"lang": "eng", "text": "short"}]],
                },
                {
                    "text": "  これは 長い サンプル  ",  # len 8 after stripping whitespace
                    "translations": [[{"lang": "eng", "text": "long example"}]],
                },
            ]
        },
        {"results": []},
    ]

    mock_requests = types.SimpleNamespace(get=_mocked_get_factory(responses, calls))
    monkeypatch.setattr(anki_deck_builder, "requests", mock_requests)

    jp, en = fetch_tatoeba_example("犬")
    assert (jp, en) == ("これは 長い サンプル", "long example")
    assert len(calls) == 4
    assert calls[0].get("native") == "yes"
    assert calls[1].get("native") == "yes"
    assert not calls[2].get("native")


def test_fetch_tatoeba_handles_translation_dict(monkeypatch):
    calls: List[Dict[str, Any]] = []
    responses = [
        {
            "results": [
                {
                    "text": "辞書",  # len 2
                    "translations": {
                        "eng": [
                            {"text": "dictionary"},
                            {"text": "reference"},
                        ]
                    },
                }
            ]
        },
        {"results": []},
        {"results": []},
    ]

    mock_requests = types.SimpleNamespace(get=_mocked_get_factory(responses, calls))
    monkeypatch.setattr(anki_deck_builder, "requests", mock_requests)

    jp, en = fetch_tatoeba_example("辞書")
    assert (jp, en) == ("辞書", "dictionary")
<<<<<<< HEAD
    assert len(calls) == 2
=======
    assert len(calls) == 3
>>>>>>> 320a9841
    assert calls[0].get("native") == "yes"


def test_fetch_tatoeba_filters_by_token_match(monkeypatch):
    calls: List[Dict[str, Any]] = []
    responses = [
        {
            "results": [
                {
                    "text": "いくらかかる？",
                    "translations": [{"lang": "eng", "text": "how much does it cost?"}],
                },
                {
                    "text": "明日いくよ",
                    "translations": [{"lang": "eng", "text": "I will go tomorrow"}],
                },
            ]
        }
    ]

    class DummyToken:
        def __init__(self, surface: str, lemma: Optional[str] = None) -> None:
            self.surface = surface
            lemma_value = lemma if lemma is not None else surface
            self.feature = ["*"] * 7
            self.feature[6] = lemma_value

    class DummyTokenizer:
        def __call__(self, text: str):
            normalized = text.replace("？", "")
            if "いくら" in normalized:
                return [DummyToken("いくら"), DummyToken("かかる")]
            if "いく" in normalized:
                return [DummyToken("明日"), DummyToken("いく"), DummyToken("よ")]
            return [DummyToken(normalized)]

    monkeypatch.setattr(
        anki_deck_builder, "_get_japanese_tokenizer", lambda: DummyTokenizer()
    )
    mock_requests = types.SimpleNamespace(get=_mocked_get_factory(responses, calls))
    monkeypatch.setattr(anki_deck_builder, "requests", mock_requests)

    jp, en = fetch_tatoeba_example("いく")
    assert (jp, en) == ("明日いくよ", "I will go tomorrow")
    assert len(calls) == 1
    assert calls[0].get("native") == "yes"


def test_fetch_tatoeba_paginated_token_match(monkeypatch):
    calls: List[Dict[str, Any]] = []
    responses = [
        {"results": [{"text": "今日は晴れ", "translations": [{"lang": "eng", "text": "Sunny"}]}]},
        {"results": [{"text": "雨が降る", "translations": [{"lang": "eng", "text": "It rains"}]}]},
<<<<<<< HEAD
            {
                "results": [
                    {
                        "text": "明日いくよ",
                        "translations": [{"lang": "eng", "text": "I will go tomorrow"}],
                    }
                ]
            },
            {"results": []},
        ]
=======
        {
            "results": [
                {
                    "text": "明日いくよ",
                    "translations": [{"lang": "eng", "text": "I will go tomorrow"}],
                }
            ]
        },
    ]
>>>>>>> 320a9841

    class DummyToken:
        def __init__(self, surface: str, lemma: Optional[str] = None) -> None:
            self.surface = surface
            lemma_value = lemma if lemma is not None else surface
            self.feature = ["*"] * 7
            self.feature[6] = lemma_value

    class DummyTokenizer:
        def __call__(self, text: str):
            if "いく" in text:
                return [DummyToken("明日"), DummyToken("いく"), DummyToken("よ")]
            return [DummyToken(token) for token in text]

    monkeypatch.setattr(
        anki_deck_builder, "_get_japanese_tokenizer", lambda: DummyTokenizer()
    )
    mock_requests = types.SimpleNamespace(get=_mocked_get_factory(responses, calls))
    monkeypatch.setattr(anki_deck_builder, "requests", mock_requests)

    jp, en = fetch_tatoeba_example("いく")

    assert (jp, en) == ("明日いくよ", "I will go tomorrow")
    assert len(calls) == 3
    assert [call.get("page") for call in calls] == [1, 2, 3]
<<<<<<< HEAD
    assert all(call.get("native") == "yes" for call in calls)


def test_fetch_tatoeba_avoids_partial_matches(monkeypatch):
    calls: List[Dict[str, Any]] = []
    responses = [
        {
            "results": [
                {
                    "text": "いくつですか？",
                    "translations": [
                        {"lang": "eng", "text": "How many is it?"},
                    ],
                }
            ]
        },
        {
            "results": [
                {
                    "text": "明日いくよ",
                    "translations": [{"lang": "eng", "text": "I will go tomorrow"}],
                }
            ]
        },
        {"results": []},
    ]

    monkeypatch.setattr(anki_deck_builder, "_get_japanese_tokenizer", lambda: None)
    mock_requests = types.SimpleNamespace(get=_mocked_get_factory(responses, calls))
    monkeypatch.setattr(anki_deck_builder, "requests", mock_requests)

    jp, en = fetch_tatoeba_example("いく")

    assert (jp, en) == ("明日いくよ", "I will go tomorrow")
    assert [call.get("page") for call in calls] == [1, 2, 3]
=======
>>>>>>> 320a9841
    assert all(call.get("native") == "yes" for call in calls)<|MERGE_RESOLUTION|>--- conflicted
+++ resolved
@@ -228,11 +228,7 @@
 
     jp, en = fetch_tatoeba_example("辞書")
     assert (jp, en) == ("辞書", "dictionary")
-<<<<<<< HEAD
-    assert len(calls) == 2
-=======
     assert len(calls) == 3
->>>>>>> 320a9841
     assert calls[0].get("native") == "yes"
 
 
@@ -286,18 +282,6 @@
     responses = [
         {"results": [{"text": "今日は晴れ", "translations": [{"lang": "eng", "text": "Sunny"}]}]},
         {"results": [{"text": "雨が降る", "translations": [{"lang": "eng", "text": "It rains"}]}]},
-<<<<<<< HEAD
-            {
-                "results": [
-                    {
-                        "text": "明日いくよ",
-                        "translations": [{"lang": "eng", "text": "I will go tomorrow"}],
-                    }
-                ]
-            },
-            {"results": []},
-        ]
-=======
         {
             "results": [
                 {
@@ -307,7 +291,6 @@
             ]
         },
     ]
->>>>>>> 320a9841
 
     class DummyToken:
         def __init__(self, surface: str, lemma: Optional[str] = None) -> None:
@@ -333,42 +316,4 @@
     assert (jp, en) == ("明日いくよ", "I will go tomorrow")
     assert len(calls) == 3
     assert [call.get("page") for call in calls] == [1, 2, 3]
-<<<<<<< HEAD
-    assert all(call.get("native") == "yes" for call in calls)
-
-
-def test_fetch_tatoeba_avoids_partial_matches(monkeypatch):
-    calls: List[Dict[str, Any]] = []
-    responses = [
-        {
-            "results": [
-                {
-                    "text": "いくつですか？",
-                    "translations": [
-                        {"lang": "eng", "text": "How many is it?"},
-                    ],
-                }
-            ]
-        },
-        {
-            "results": [
-                {
-                    "text": "明日いくよ",
-                    "translations": [{"lang": "eng", "text": "I will go tomorrow"}],
-                }
-            ]
-        },
-        {"results": []},
-    ]
-
-    monkeypatch.setattr(anki_deck_builder, "_get_japanese_tokenizer", lambda: None)
-    mock_requests = types.SimpleNamespace(get=_mocked_get_factory(responses, calls))
-    monkeypatch.setattr(anki_deck_builder, "requests", mock_requests)
-
-    jp, en = fetch_tatoeba_example("いく")
-
-    assert (jp, en) == ("明日いくよ", "I will go tomorrow")
-    assert [call.get("page") for call in calls] == [1, 2, 3]
-=======
->>>>>>> 320a9841
     assert all(call.get("native") == "yes" for call in calls)