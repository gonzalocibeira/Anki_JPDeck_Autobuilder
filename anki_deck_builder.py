--- conflicted
+++ resolved
@@ -136,7 +136,6 @@
 # Fetchers (no-auth public sources)
 # -----------------------------
 
-<<<<<<< HEAD
 def _debug_print(source: str, term: str, payload: Any, *, limit: int = 600) -> None:
     """Render a concise, human-readable snippet for debug output."""
     try:
@@ -153,8 +152,6 @@
     console.log(f"[cyan]DEBUG {source} response for '{term}':[/] {normalized}")
 
 
-=======
->>>>>>> 892d581a
 def fetch_jisho(term: str, debug: bool = False) -> Tuple[str, str]:
     """Return (reading_kana, english_glosses) from Jisho for a term."""
     try:
@@ -302,13 +299,7 @@
             resp = requests.get(url, headers=HEADERS, timeout=15)
             resp.raise_for_status()
             if debug:
-<<<<<<< HEAD
                 _debug_print("Goo", term, f"URL: {url}\n{resp.text}")
-=======
-                console.log(
-                    f"[cyan]DEBUG Goo response for '{term}' at {url}:[/] {resp.text}"
-                )
->>>>>>> 892d581a
         except Exception as e:
             console.log(f"[yellow]Goo dictionary fetch failed for '{term}' at {url}: {e}")
             continue
@@ -529,13 +520,9 @@
         help="Deck name (used for new deck or when overriding config).",
     ),
     config: Optional[str] = typer.Option(None, help=f"Config JSON with deck_id/model_id (default: {CONFIG_FILE})."),
-<<<<<<< HEAD
     debug: bool = typer.Option(
         False, "--debug", help="Print summarized API responses and parsed text values."
     ),
-=======
-    debug: bool = typer.Option(False, "--debug", help="Print raw API responses and parsed text values."),
->>>>>>> 892d581a
 ):
     """Build or append an Anki deck from a CSV list of Japanese terms."""
     out_dir = Path(output_dir)
